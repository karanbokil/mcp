--- conflicted
+++ resolved
@@ -4,7 +4,7 @@
 
 import logging
 import os
-from typing import Any, Dict, List, Optional
+from typing import Any, Dict, List
 
 import boto3
 from botocore.exceptions import ClientError
@@ -95,80 +95,72 @@
             raise
 
 
-<<<<<<< HEAD
-async def get_ecr_login_password() -> str:
-    """Gets ECR login password for Docker authentication."""
-    ecr = await get_aws_client("ecr")
-    response = await ecr.get_authorization_token()
-=======
 async def assume_ecr_role(role_arn: str) -> Dict[str, Any]:
     """
     Assumes the ECR push/pull role.
-    
+
     Args:
         role_arn: ARN of the ECR push/pull role to assume
-        
+
     Returns:
         Dict containing temporary credentials
     """
     sts = await get_aws_client("sts")
-    
+
     logger.info(f"Assuming role: {role_arn}")
-    response = sts.assume_role(
-        RoleArn=role_arn,
-        RoleSessionName="ECSMCPServerECRSession"
-    )
-    
+    response = sts.assume_role(RoleArn=role_arn, RoleSessionName="ECSMCPServerECRSession")
+
     return {
         "aws_access_key_id": response["Credentials"]["AccessKeyId"],
         "aws_secret_access_key": response["Credentials"]["SecretAccessKey"],
-        "aws_session_token": response["Credentials"]["SessionToken"]
+        "aws_session_token": response["Credentials"]["SessionToken"],
     }
 
+
 async def get_aws_client_with_role(service_name: str, role_arn: str):
     """
     Gets an AWS service client using a specific role.
-    
+
     Args:
         service_name: AWS service name
         role_arn: ARN of the role to assume
-        
+
     Returns:
         AWS service client with role credentials
     """
     credentials = await assume_ecr_role(role_arn)
     region = os.environ.get("AWS_REGION", "us-east-1")
-    
+
     logger.info(f"Creating {service_name} client with assumed role: {role_arn}")
     return boto3.client(
         service_name,
         region_name=region,
         aws_access_key_id=credentials["aws_access_key_id"],
         aws_secret_access_key=credentials["aws_secret_access_key"],
-        aws_session_token=credentials["aws_session_token"]
+        aws_session_token=credentials["aws_session_token"],
     )
 
+
 async def get_ecr_login_password(role_arn: str) -> str:
     """
     Gets ECR login password for Docker authentication.
-    
+
     Args:
         role_arn: ARN of the ECR push/pull role to use
-        
+
     Returns:
         ECR login password for Docker authentication
-        
+
     Raises:
         ValueError: If role_arn is not provided
     """
     if not role_arn:
         raise ValueError("role_arn is required for ECR authentication")
-        
+
     ecr = await get_aws_client_with_role("ecr", role_arn)
     logger.info(f"Getting ECR login password using role: {role_arn}")
-        
+
     response = ecr.get_authorization_token()
->>>>>>> f03ecfea
 
     if not response["authorizationData"]:
         raise ValueError("Failed to get ECR authorization token")
