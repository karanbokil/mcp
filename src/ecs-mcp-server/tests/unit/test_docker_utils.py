--- conflicted
+++ resolved
@@ -18,21 +18,19 @@
 @patch("awslabs.ecs_mcp_server.utils.docker.os.path.exists")
 @patch("awslabs.ecs_mcp_server.utils.docker.get_aws_account_id")
 @patch("awslabs.ecs_mcp_server.utils.docker.get_ecr_login_password")
-async def test_build_and_push_image_success(mock_get_ecr_login_password, mock_get_aws_account_id, mock_exists, mock_run):
+async def test_build_and_push_image_success(
+    mock_get_ecr_login_password, mock_get_aws_account_id, mock_exists, mock_run
+):
     """Test build_and_push_image with successful build and push."""
     # Mock os.path.exists
     mock_exists.return_value = True
 
     # Mock get_aws_account_id
     mock_get_aws_account_id.return_value = "123456789012"
-<<<<<<< HEAD
-
-=======
-    
+
     # Mock get_ecr_login_password
     mock_get_ecr_login_password.return_value = "password"
-    
->>>>>>> f03ecfea
+
     # Mock subprocess.run with different return values for different commands
     mock_run.side_effect = [
         MagicMock(returncode=0),  # docker login
@@ -48,23 +46,15 @@
         app_path="/path/to/app",
         repository_uri="123456789012.dkr.ecr.us-west-2.amazonaws.com/test-app",
         tag="latest",
-<<<<<<< HEAD
-=======
-        role_arn="arn:aws:iam::123456789012:role/test-ecr-push-pull-role"
->>>>>>> f03ecfea
+        role_arn="arn:aws:iam::123456789012:role/test-ecr-push-pull-role",
     )
 
     # Verify os.path.exists was called
     mock_exists.assert_called_once_with("/path/to/app/Dockerfile")
 
     # Verify subprocess.run was called multiple times
-<<<<<<< HEAD
-    assert mock_run.call_count == 5
-
-=======
     assert mock_run.call_count == 4
-    
->>>>>>> f03ecfea
+
     # Verify the result
     assert tag == "latest"
 
@@ -89,10 +79,7 @@
             app_path="/path/to/app",
             repository_uri="123456789012.dkr.ecr.us-west-2.amazonaws.com/test-app",
             tag="latest",
-<<<<<<< HEAD
-=======
-            role_arn="arn:aws:iam::123456789012:role/test-ecr-push-pull-role"
->>>>>>> f03ecfea
+            role_arn="arn:aws:iam::123456789012:role/test-ecr-push-pull-role",
         )
 
     # Verify the error message
@@ -107,21 +94,19 @@
 @patch("awslabs.ecs_mcp_server.utils.docker.os.path.exists")
 @patch("awslabs.ecs_mcp_server.utils.docker.get_aws_account_id")
 @patch("awslabs.ecs_mcp_server.utils.docker.get_ecr_login_password")
-async def test_build_and_push_image_build_error(mock_get_ecr_login_password, mock_get_aws_account_id, mock_exists, mock_run):
+async def test_build_and_push_image_build_error(
+    mock_get_ecr_login_password, mock_get_aws_account_id, mock_exists, mock_run
+):
     """Test build_and_push_image with build error."""
     # Mock os.path.exists
     mock_exists.return_value = True
 
     # Mock get_aws_account_id
     mock_get_aws_account_id.return_value = "123456789012"
-<<<<<<< HEAD
-
-=======
-    
+
     # Mock get_ecr_login_password
     mock_get_ecr_login_password.return_value = "password"
-    
->>>>>>> f03ecfea
+
     # Mock subprocess.run for each command
     mock_run.side_effect = [
         MagicMock(returncode=0),  # docker login
@@ -137,10 +122,7 @@
             app_path="/path/to/app",
             repository_uri="123456789012.dkr.ecr.us-west-2.amazonaws.com/test-app",
             tag="latest",
-<<<<<<< HEAD
-=======
-            role_arn="arn:aws:iam::123456789012:role/test-ecr-push-pull-role"
->>>>>>> f03ecfea
+            role_arn="arn:aws:iam::123456789012:role/test-ecr-push-pull-role",
         )
 
     # Verify the error message
@@ -152,21 +134,19 @@
 @patch("awslabs.ecs_mcp_server.utils.docker.os.path.exists")
 @patch("awslabs.ecs_mcp_server.utils.docker.get_aws_account_id")
 @patch("awslabs.ecs_mcp_server.utils.docker.get_ecr_login_password")
-async def test_build_and_push_image_push_error(mock_get_ecr_login_password, mock_get_aws_account_id, mock_exists, mock_run):
+async def test_build_and_push_image_push_error(
+    mock_get_ecr_login_password, mock_get_aws_account_id, mock_exists, mock_run
+):
     """Test build_and_push_image with push error."""
     # Mock os.path.exists
     mock_exists.return_value = True
 
     # Mock get_aws_account_id
     mock_get_aws_account_id.return_value = "123456789012"
-<<<<<<< HEAD
-
-=======
-    
+
     # Mock get_ecr_login_password
     mock_get_ecr_login_password.return_value = "password"
-    
->>>>>>> f03ecfea
+
     # Mock subprocess.run for each command
     mock_run.side_effect = [
         MagicMock(returncode=0),  # docker login
@@ -180,10 +160,7 @@
             app_path="/path/to/app",
             repository_uri="123456789012.dkr.ecr.us-west-2.amazonaws.com/test-app",
             tag="latest",
-<<<<<<< HEAD
-=======
-            role_arn="arn:aws:iam::123456789012:role/test-ecr-push-pull-role"
->>>>>>> f03ecfea
+            role_arn="arn:aws:iam::123456789012:role/test-ecr-push-pull-role",
         )
 
     # Verify the error message
@@ -191,20 +168,11 @@
 
 
 @pytest.mark.anyio
-<<<<<<< HEAD
-@patch("awslabs.ecs_mcp_server.utils.docker.get_aws_client")
-async def test_get_ecr_login_password_success(mock_get_aws_client):
-    """Test get_ecr_login_password with successful login."""
-    # Mock get_aws_client
-    mock_ecr = AsyncMock()
-    mock_ecr.get_authorization_token = AsyncMock()
-=======
 @patch("awslabs.ecs_mcp_server.utils.aws.get_aws_client_with_role")
 async def test_get_ecr_login_password_success(mock_get_aws_client_with_role):
     """Test get_ecr_login_password with successful login."""
     # Mock get_aws_client_with_role
     mock_ecr = MagicMock()
->>>>>>> f03ecfea
     mock_ecr.get_authorization_token.return_value = {
         "authorizationData": [
             {
@@ -214,25 +182,16 @@
             }
         ]
     }
-<<<<<<< HEAD
-    mock_get_aws_client.return_value = mock_ecr
-
-    # Call get_ecr_login_password
-    result = await get_ecr_login_password()
-
-    # Verify get_aws_client was called
-    mock_get_aws_client.assert_called_once_with("ecr")
-
-=======
     mock_get_aws_client_with_role.return_value = mock_ecr
-    
+
     # Call get_ecr_login_password
     result = await get_ecr_login_password("arn:aws:iam::123456789012:role/test-ecr-push-pull-role")
-    
+
     # Verify get_aws_client_with_role was called
-    mock_get_aws_client_with_role.assert_called_once_with("ecr", "arn:aws:iam::123456789012:role/test-ecr-push-pull-role")
-    
->>>>>>> f03ecfea
+    mock_get_aws_client_with_role.assert_called_once_with(
+        "ecr", "arn:aws:iam::123456789012:role/test-ecr-push-pull-role"
+    )
+
     # Verify get_authorization_token was called
     mock_ecr.get_authorization_token.assert_called_once()
 
@@ -241,20 +200,6 @@
 
 
 @pytest.mark.anyio
-<<<<<<< HEAD
-@patch("awslabs.ecs_mcp_server.utils.docker.get_aws_client")
-async def test_get_ecr_login_password_error(mock_get_aws_client):
-    """Test get_ecr_login_password with error."""
-    # Mock get_aws_client
-    mock_ecr = AsyncMock()
-    mock_ecr.get_authorization_token.side_effect = Exception("Error getting authorization token")
-    mock_get_aws_client.return_value = mock_ecr
-
-    # Call get_ecr_login_password
-    with pytest.raises(Exception) as excinfo:
-        await get_ecr_login_password()
-
-=======
 @patch("awslabs.ecs_mcp_server.utils.aws.get_aws_client_with_role")
 async def test_get_ecr_login_password_error(mock_get_aws_client_with_role):
     """Test get_ecr_login_password with error."""
@@ -262,12 +207,11 @@
     mock_ecr = MagicMock()
     mock_ecr.get_authorization_token.side_effect = Exception("Error getting authorization token")
     mock_get_aws_client_with_role.return_value = mock_ecr
-    
+
     # Call get_ecr_login_password
     with pytest.raises(Exception) as excinfo:
         await get_ecr_login_password("arn:aws:iam::123456789012:role/test-ecr-push-pull-role")
-    
->>>>>>> f03ecfea
+
     # Verify the error message
     assert "Error getting" in str(excinfo.value)
 
