--- conflicted
+++ resolved
@@ -85,12 +85,8 @@
         "resources": {
             "ecr_repository": "test-app-repo",
             "ecr_repository_uri": "123456789012.dkr.ecr.us-west-2.amazonaws.com/test-app",
-<<<<<<< HEAD
+            "ecr_push_pull_role_arn": "arn:aws:iam::123456789012:role/test-app-ecr-pushpull-role",
         },
-=======
-            "ecr_push_pull_role_arn": "arn:aws:iam::123456789012:role/test-app-ecr-pushpull-role"
-        }
->>>>>>> f03ecfea
     }
 
     # Mock build_and_push_image
@@ -123,20 +119,12 @@
     mock_create_ecr_infrastructure.assert_called_once_with(
         app_name="test-app", template_content="ecr template content"
     )
-<<<<<<< HEAD
-
-    # Verify build_and_push_image was called
-    mock_build_and_push_image.assert_called_once_with(
-        app_path="/path/to/app",
-        repository_uri="123456789012.dkr.ecr.us-west-2.amazonaws.com/test-app",
-=======
-    
+
     # Verify build_and_push_image was called with the role ARN
     mock_build_and_push_image.assert_called_once_with(
         app_path="/path/to/app",
         repository_uri="123456789012.dkr.ecr.us-west-2.amazonaws.com/test-app",
-        role_arn="arn:aws:iam::123456789012:role/test-app-ecr-pushpull-role"
->>>>>>> f03ecfea
+        role_arn="arn:aws:iam::123456789012:role/test-app-ecr-pushpull-role",
     )
 
     # Verify create_ecs_infrastructure was called
@@ -386,12 +374,8 @@
         "resources": {
             "ecr_repository": "test-app-repo",
             "ecr_repository_uri": "123456789012.dkr.ecr.us-west-2.amazonaws.com/test-app",
-<<<<<<< HEAD
+            "ecr_push_pull_role_arn": "arn:aws:iam::123456789012:role/test-app-ecr-pushpull-role",
         },
-=======
-            "ecr_push_pull_role_arn": "arn:aws:iam::123456789012:role/test-app-ecr-pushpull-role"
-        }
->>>>>>> f03ecfea
     }
 
     # Mock build_and_push_image to raise an exception
@@ -412,20 +396,12 @@
     mock_create_ecr_infrastructure.assert_called_once_with(
         app_name="test-app", template_content="ecr template content"
     )
-<<<<<<< HEAD
-
-    # Verify build_and_push_image was called
-    mock_build_and_push_image.assert_called_once_with(
-        app_path="/path/to/app",
-        repository_uri="123456789012.dkr.ecr.us-west-2.amazonaws.com/test-app",
-=======
-    
+
     # Verify build_and_push_image was called with the role ARN
     mock_build_and_push_image.assert_called_once_with(
         app_path="/path/to/app",
         repository_uri="123456789012.dkr.ecr.us-west-2.amazonaws.com/test-app",
-        role_arn="arn:aws:iam::123456789012:role/test-app-ecr-pushpull-role"
->>>>>>> f03ecfea
+        role_arn="arn:aws:iam::123456789012:role/test-app-ecr-pushpull-role",
     )
 
     # Verify the result
@@ -468,12 +444,8 @@
         "resources": {
             "ecr_repository": "test-app-repo",
             "ecr_repository_uri": "123456789012.dkr.ecr.us-west-2.amazonaws.com/test-app",
-<<<<<<< HEAD
+            "ecr_push_pull_role_arn": "arn:aws:iam::123456789012:role/test-app-ecr-pushpull-role",
         },
-=======
-            "ecr_push_pull_role_arn": "arn:aws:iam::123456789012:role/test-app-ecr-pushpull-role"
-        }
->>>>>>> f03ecfea
     }
 
     # Mock build_and_push_image
@@ -497,20 +469,12 @@
     mock_create_ecr_infrastructure.assert_called_once_with(
         app_name="test-app", template_content="ecr template content"
     )
-<<<<<<< HEAD
-
-    # Verify build_and_push_image was called
-    mock_build_and_push_image.assert_called_once_with(
-        app_path="/path/to/app",
-        repository_uri="123456789012.dkr.ecr.us-west-2.amazonaws.com/test-app",
-=======
-    
+
     # Verify build_and_push_image was called with the role ARN
     mock_build_and_push_image.assert_called_once_with(
         app_path="/path/to/app",
         repository_uri="123456789012.dkr.ecr.us-west-2.amazonaws.com/test-app",
-        role_arn="arn:aws:iam::123456789012:role/test-app-ecr-pushpull-role"
->>>>>>> f03ecfea
+        role_arn="arn:aws:iam::123456789012:role/test-app-ecr-pushpull-role",
     )
 
     # Verify create_ecs_infrastructure was called
@@ -534,7 +498,6 @@
     mock_cfn = MagicMock()
     # Mock that the stack already exists
     mock_cfn.describe_stacks.return_value = {
-<<<<<<< HEAD
         "Stacks": [
             {
                 "StackId": (
@@ -545,20 +508,14 @@
                     {
                         "OutputKey": "ECRRepositoryURI",
                         "OutputValue": "123456789012.dkr.ecr.us-west-2.amazonaws.com/test-app",
-                    }
+                    },
+                    {
+                        "OutputKey": "ECRPushPullRoleArn",
+                        "OutputValue": "arn:aws:iam::123456789012:role/test-app-ecr-pushpull-role",
+                    },
                 ],
             }
         ]
-=======
-        "Stacks": [{
-            "StackId": "arn:aws:cloudformation:us-west-2:123456789012:stack/test-app-ecr/abcdef",
-            "StackStatus": "CREATE_COMPLETE",
-            "Outputs": [
-                {"OutputKey": "ECRRepositoryURI", "OutputValue": "123456789012.dkr.ecr.us-west-2.amazonaws.com/test-app"},
-                {"OutputKey": "ECRPushPullRoleArn", "OutputValue": "arn:aws:iam::123456789012:role/test-app-ecr-pushpull-role"}
-            ]
-        }]
->>>>>>> f03ecfea
     }
     # No ClientError exception will be raised when describe_stacks is called
     mock_cfn.exceptions.ClientError = Exception
@@ -597,7 +554,6 @@
     mock_cfn = MagicMock()
     # Mock that the stack already exists
     mock_cfn.describe_stacks.return_value = {
-<<<<<<< HEAD
         "Stacks": [
             {
                 "StackId": (
@@ -608,20 +564,14 @@
                     {
                         "OutputKey": "ECRRepositoryURI",
                         "OutputValue": "123456789012.dkr.ecr.us-west-2.amazonaws.com/test-app",
-                    }
+                    },
+                    {
+                        "OutputKey": "ECRPushPullRoleArn",
+                        "OutputValue": "arn:aws:iam::123456789012:role/test-app-ecr-pushpull-role",
+                    },
                 ],
             }
         ]
-=======
-        "Stacks": [{
-            "StackId": "arn:aws:cloudformation:us-west-2:123456789012:stack/test-app-ecr/abcdef",
-            "StackStatus": "CREATE_COMPLETE",
-            "Outputs": [
-                {"OutputKey": "ECRRepositoryURI", "OutputValue": "123456789012.dkr.ecr.us-west-2.amazonaws.com/test-app"},
-                {"OutputKey": "ECRPushPullRoleArn", "OutputValue": "arn:aws:iam::123456789012:role/test-app-ecr-pushpull-role"}
-            ]
-        }]
->>>>>>> f03ecfea
     }
     # No ClientError exception will be raised when describe_stacks is called
     mock_cfn.exceptions.ClientError = Exception
