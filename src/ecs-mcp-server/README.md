# AWS ECS MCP Server

[![PyPI version](https://img.shields.io/pypi/v/awslabs.ecs-mcp-server.svg)](https://pypi.org/project/awslabs.ecs-mcp-server/)

A server for providing containerization guidance and deploying web applications to AWS ECS.

## Features

- **Containerization Guidance**: Provides best practices and guidance for containerizing web applications
- **ECS Deployment**: Deploy containerized applications to AWS ECS using Fargate
- **Load Balancer Integration**: Automatically configure Application Load Balancers (ALBs) for web traffic
- **Infrastructure as Code**: Generate and apply CloudFormation templates for ECS infrastructure
- **URL Management**: Return public ALB URLs for immediate access to deployed applications
- **Circuit Breaker**: Implement deployment circuit breaker with automatic rollback
- **Container Insights**: Enable enhanced container insights for monitoring
- **VPC Endpoints**: Configure VPC endpoints for secure access to AWS services without internet exposure
- **Security Best Practices**: Implement AWS security best practices for container deployments
- **Resource Management**: List and explore ECS resources such as task definitions, services, clusters, and tasks
- **ECR Integration**: View repositories and container images in Amazon ECR


## Installation

```bash
# Install using uv
uv pip install awslabs.ecs-mcp-server

# Or install using pip
pip install awslabs.ecs-mcp-server
```

## Configuration

Add the ECS MCP Server to your MCP client configuration:

```json
{
  "mcpServers": {
    "awslabs.ecs-mcp-server": {
      "command": "uvx",
      "args": ["awslabs.ecs-mcp-server@latest"],
      "env": {
        "AWS_PROFILE": "your-aws-profile",
        "AWS_REGION": "us-east-1",
        "FASTMCP_LOG_LEVEL": "ERROR"
      }
    }
  }
}
```

## MCP Tools

The ECS MCP Server provides the following tools for containerization and deployment:

### 1. containerize_app

Provides guidance for containerizing a web application.

**Parameters:**
```json
{
  "app_path": {
    "type": "string",
    "description": "Path to the web application directory",
    "required": true
  },
  "port": {
    "type": "integer",
    "description": "Port the application listens on",
    "required": true
  }
}
```

**Returns:**
- Container port
- Base image recommendation
- Comprehensive containerization guidance including:
  - Example Dockerfile content
  - Example docker-compose.yml content
  - Tool comparison (Docker vs Finch)
  - Architecture recommendations (ARM64 vs AMD64)
  - Validation guidance using Hadolint
  - Troubleshooting tips
  - Best practices

**Example:**
```python
result = await containerize_app(
    app_path="/path/to/app",
    port=8000,
    base_image="amazonlinux:2023"
)
```

### 2. create_ecs_infrastructure

Creates ECS infrastructure using CloudFormation.

**Parameters:**
```json
{
  "app_name": {
    "type": "string",
    "description": "Name of the application",
    "required": true
  },
  "app_path": {
    "type": "string",
    "description": "Path to the web application directory",
    "required": true
  },
  "force_deploy": {
    "type": "boolean",
    "description": "Set to True ONLY if you have Docker installed and running, and you agree to let the server build and deploy your image to ECR, as well as deploy ECS infrastructure for you in CloudFormation. If False, template files will be generated locally for your review.",
    "required": false,
    "default": false
  },
  "vpc_id": {
    "type": "string",
    "description": "VPC ID for deployment (optional, will create new if not provided)",
    "required": false
  },
  "subnet_ids": {
    "type": "array",
    "items": {
      "type": "string"
    },
    "description": "List of subnet IDs for deployment",
    "required": false
  },
  "route_table_ids": {
    "type": "array",
    "items": {
      "type": "string"
    },
    "description": "List of route table IDs for S3 Gateway endpoint association, will use main route table if not provided",
    "required": false
  },
  "cpu": {
    "type": "integer",
    "description": "CPU units for the task (e.g., 256, 512, 1024)",
    "required": false
  },
  "memory": {
    "type": "integer",
    "description": "Memory (MB) for the task (e.g., 512, 1024, 2048)",
    "required": false
  },
  "desired_count": {
    "type": "integer",
    "description": "Desired number of tasks",
    "required": false
  },
  "container_port": {
    "type": "integer",
    "description": "Port the container listens on",
    "required": false
  },
  "container_port": {
    "type": "integer",
    "description": "Port the container listens on",
    "required": false
  },
  "environment_vars": {
    "type": "object",
    "description": "Environment variables as a JSON object",
    "required": false
  },
  "health_check_path": {
    "type": "string",
    "description": "Path for ALB health checks",
    "required": false
  }
}
```

**Returns:**
- If force_deploy is False: Template files and guidance for manual deployment
- If force_deploy is True: Stack name and ID, VPC and subnet IDs, Resources (cluster, service, task definition, load balancer), ECR repository URI, Image URI

**Example:**
```python
# Generate templates only
result = await create_ecs_infrastructure(
    app_name="my-app",
    app_path="/path/to/app",
    force_deploy=False,
    memory=1024,
    cpu=512,
    health_check_path="/health/"
)

# Build, push, and deploy
result = await create_ecs_infrastructure(
    app_name="my-app",
    app_path="/path/to/app",
    force_deploy=True,
    memory=1024,
    cpu=512,
    route_table_ids=["rtb-012d33237d56fe9e7"],
    memory=1024,
    cpu=512,
    health_check_path="/health/"
)
```

### 3. get_deployment_status

Gets the status of an ECS deployment and returns the ALB URL.

**Parameters:**
```json
{
  "app_name": {
    "type": "string",
    "description": "Name of the application",
    "required": true
  },
  "cluster_name": {
    "type": "string",
    "description": "Name of the ECS cluster (optional, defaults to app_name)",
    "required": false
  }
}
```

**Returns:**
- Service status (active, draining, etc.)
- Running task count
- Desired task count
- Application Load Balancer URL
- Recent deployment events
- Health check status

**Example:**
```python
status = await get_deployment_status(app_name="my-app")
```

### 4. delete_ecs_infrastructure

Deletes ECS infrastructure created by the ECS MCP Server.

**Parameters:**
```json
{
  "app_name": {
    "type": "string",
    "description": "Name of the application",
    "required": true
  },
  "ecr_template_path": {
    "type": "string",
    "description": "Path to the ECR CloudFormation template file",
    "required": true
  },
  "ecs_template_path": {
    "type": "string",
    "description": "Path to the ECS CloudFormation template file",
    "required": true
  }
}
```

**Returns:**
- Operation status
- ECR stack deletion status
- ECS stack deletion status
- Guidance for checking deletion status
- AWS CLI commands for verification

**Example:**
```python
result = await delete_ecs_infrastructure(
    app_name="my-app",
    ecr_template_path="/path/to/my-app-ecr-infrastructure.json",
    ecs_template_path="/path/to/my-app-ecs-infrastructure.json"
)
```

**Warning:** This tool is not intended for production usage and is best suited for tearing down prototyped work done with the ECS MCP Server.

## Usage

The ECS MCP Server provides tools for AI assistants to:

<<<<<<< HEAD
1. Analyze web applications to determine containerization requirements
2. Generate appropriate Dockerfiles and container configurations
3. Create ECS infrastructure including task definitions, service configurations, and load balancers
4. Return public URLs for accessing the deployed application
7. List and inspect ECS resources across your AWS environment
8. Explore ECR repositories and container images
=======
1. Provide guidance on containerizing web applications with best practices
2. Create ECS infrastructure including task definitions, service configurations, and load balancers
3. Return public URLs for accessing the deployed application

## Workflow

The typical workflow when using the ECS MCP Server is:

1. Use `containerize_app` to get guidance on how to containerize your application
2. Follow the guidance to create your Dockerfile and build your container image
3. Use `create_ecs_infrastructure` with `force_deploy=False` to generate CloudFormation templates
4. Review the generated templates and make any necessary adjustments
5. Either:
   - Deploy the templates manually using AWS CLI, CloudFormation console, or other IaC tools
   - Use `create_ecs_infrastructure` with `force_deploy=True` to automatically build, push, and deploy
6. Use `get_deployment_status` to monitor the deployment and get the public URL
>>>>>>> 579d6d37

## Vibe Coder Prompts

The ECS MCP Server is designed to recognize casual, conversational deployment requests. Here are examples of "vibe coder" prompts that will trigger the server:

### Containerization Prompts
- "Dockerize this app for me"
- "Can you containerize this project?"
- "Make a Docker container for this code"
- "Turn this into a container"
- "This needs to be in Docker"
- "Help me put this in a container"

### Deployment Prompts
- "Ship this to the cloud"
- "Deploy this app to AWS"
- "Get this running on the web"
- "Make this live on the internet"
- "Push this to production"
- "Launch this app online"
- "Can you host this somewhere?"
- "Put this on the web for me"
- "Make this accessible online"

### Framework-Specific Prompts
- "Deploy this Flask app"
- "Get my React app online"
- "Host this Express API"
- "Put my Django site on the web"
- "Launch this Node.js server"

### Combined Prompts
- "Containerize and deploy this app"
- "Docker this and put it on AWS"
- "Package this up and ship it"
- "Make this run in the cloud"
- "Get this app containerized and online"

## Example Prompts

- "Deploy this Flask application to AWS ECS"
- "Containerize this Node.js app and deploy it to AWS"
- "Create an ECS deployment for this web application with auto-scaling"
- "Set up a containerized environment for this Django app on AWS ECS"

## Development

This section provides guidance for developers who want to contribute to the ECS MCP Server.

### Setting Up a Development Environment

1. **Clone the Repository**

   ```bash
   git clone https://github.com/awslabs/mcp.git
   cd mcp
   ```

2. **Set Up a Virtual Environment**

   Using `uv` (recommended):
   ```bash
   uv venv
   source .venv/bin/activate  # On Unix/macOS
   .venv\Scripts\activate     # On Windows
   ```

   Or using standard Python tools:
   ```bash
   python -m venv .venv
   source .venv/bin/activate  # On Unix/macOS
   .venv\Scripts\activate     # On Windows
   ```

3. **Install Development Dependencies**

   ```bash
   cd src/ecs-mcp-server
   uv pip install -e ".[dev]"
   ```

4. **Configure AWS Credentials**

   Ensure you have AWS credentials configured with appropriate permissions:
   ```bash
   aws configure
   ```

### Running the Server Locally

To run the server locally for development:

```bash
cd src/ecs-mcp-server
python -m awslabs.ecs_mcp_server.main
```

### Testing

The ECS MCP Server uses pytest for testing. The tests are organized into unit tests and integration tests.

#### Running Unit Tests

To run all unit tests:

```bash
cd src/ecs-mcp-server
python -m pytest tests/unit
```

To run a specific test file:

```bash
python -m pytest tests/unit/test_main.py
```

To run a specific test case with verbose output:

```bash
python -m pytest tests/unit/test_main.py::TestMain::test_server_tools -v
```

#### Test Coverage

To generate a test coverage report:

```bash
# Generate coverage report
python -m pytest --cov=awslabs.ecs_mcp_server tests/
```

For a detailed HTML coverage report:

```bash
python -m pytest --cov=awslabs.ecs_mcp_server --cov-report=html tests/
```

This will create an `htmlcov` directory with an interactive HTML report that you can open in your browser.

### Code Style and Linting

The project follows PEP 8 style guidelines. To check code style:

```bash
# Run flake8
flake8 awslabs/ecs_mcp_server

# Run black in check mode
black --check awslabs/ecs_mcp_server

# Run isort in check mode
isort --check-only awslabs/ecs_mcp_server
```

To automatically format the code:

```bash
# Format with black
black awslabs/ecs_mcp_server

# Sort imports with isort
isort awslabs/ecs_mcp_server
```

### Building and Publishing

To build the package:

```bash
cd src/ecs-mcp-server
python -m build
```

The package can be published to PyPI using twine:

```bash
twine upload dist/*
```

## Requirements

- Python 3.10+
- AWS credentials with permissions for ECS, ECR, CloudFormation, and related services
- Docker (for local containerization testing)

## License

This project is licensed under the Apache-2.0 License.<|MERGE_RESOLUTION|>--- conflicted
+++ resolved
@@ -286,14 +286,6 @@
 
 The ECS MCP Server provides tools for AI assistants to:
 
-<<<<<<< HEAD
-1. Analyze web applications to determine containerization requirements
-2. Generate appropriate Dockerfiles and container configurations
-3. Create ECS infrastructure including task definitions, service configurations, and load balancers
-4. Return public URLs for accessing the deployed application
-7. List and inspect ECS resources across your AWS environment
-8. Explore ECR repositories and container images
-=======
 1. Provide guidance on containerizing web applications with best practices
 2. Create ECS infrastructure including task definitions, service configurations, and load balancers
 3. Return public URLs for accessing the deployed application
@@ -310,7 +302,6 @@
    - Deploy the templates manually using AWS CLI, CloudFormation console, or other IaC tools
    - Use `create_ecs_infrastructure` with `force_deploy=True` to automatically build, push, and deploy
 6. Use `get_deployment_status` to monitor the deployment and get the public URL
->>>>>>> 579d6d37
 
 ## Vibe Coder Prompts
 
