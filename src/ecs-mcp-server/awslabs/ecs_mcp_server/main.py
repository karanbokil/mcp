--- conflicted
+++ resolved
@@ -9,21 +9,15 @@
 
 from mcp.server.fastmcp import FastMCP
 
-<<<<<<< HEAD
 from awslabs.ecs_mcp_server.modules import (
     analyze,
     containerize,
     infrastructure,
     deployment_status,
+    delete,
     resource_management,
     troubleshooting
 )
-=======
-from awslabs.ecs_mcp_server.api.containerize import containerize_app
-from awslabs.ecs_mcp_server.api.infrastructure import create_infrastructure
-from awslabs.ecs_mcp_server.api.status import get_deployment_status
-from awslabs.ecs_mcp_server.api.delete import delete_infrastructure
->>>>>>> 579d6d37
 from awslabs.ecs_mcp_server.utils.config import get_config
 
 # Configure logging
@@ -65,7 +59,6 @@
 )
 
 
-<<<<<<< HEAD
 # Register all modules
 analyze.register_module(mcp)
 containerize.register_module(mcp)
@@ -73,444 +66,10 @@
 deployment_status.register_module(mcp)
 resource_management.register_module(mcp)
 troubleshooting.register_module(mcp)
-=======
-# Register tools with decorators
-@mcp.tool(name="containerize_app")
-async def mcp_containerize_app(
-    app_path: str = Field(
-        ...,
-        description="Absolute file path to the web application directory",
-    ),
-    port: int = Field(
-        ...,
-        description="Port the application listens on",
-    )
-) -> Dict[str, Any]:
-    """
-    Start here if a user wants to run their application locally or deploy an app to the cloud.
-    Provides guidance for containerizing a web application.
-
-    This tool provides guidance on how to build Docker images for web applications,
-    including recommendations for base images, build tools, and architecture choices.
-
-    USAGE INSTRUCTIONS:
-    1. Run this tool to get guidance on how to configure your application for ECS.
-    2. Follow the steps generated from the tool.
-    3. Proceed to create_ecs_infrastructure tool.
-
-    The guidance includes:
-    - Example Dockerfile content
-    - Example docker-compose.yml content
-    - Build commands for different container tools
-    - Architecture recommendations
-    - Troubleshooting tips
-
-    Parameters:
-        app_path: Path to the web application directory
-        port: Port the application listens on
-
-    Returns:
-        Dictionary containing containerization guidance
-    """
-    return await containerize_app(app_path, port)
+delete.register_module(mcp)
 
 
-@mcp.tool(name="create_ecs_infrastructure")
-async def mcp_create_ecs_infrastructure(
-    app_name: str = Field(
-        ...,
-        description="Name of the application",
-    ),
-    app_path: str = Field(
-        ...,
-        description="Absolute file path to the web application directory",
-    ),
-    force_deploy: bool = Field(
-        default=False,
-        description="Set to True ONLY if you have Docker installed and running, and you agree to let the server build and deploy your image to ECR, as well as deploy ECS infrastructure for you in CloudFormation. If False, template files will be generated locally for your review.",
-    ),
-    vpc_id: Optional[str] = Field(
-        default=None,
-        description="VPC ID for deployment (optional, will use default if not provided)",
-    ),
-    subnet_ids: Optional[List[str]] = Field(
-        default=None,
-        description="List of subnet IDs for deployment, will use from default VPC if not provided",
-    ),
-    route_table_ids: Optional[List[str]] = Field(
-        default=None,
-        description="List of route table IDs for S3 Gateway endpoint association, will use main route table if not provided",
-    ),
-    cpu: Optional[int] = Field(
-        default=None,
-        description="CPU units for the task (e.g., 256, 512, 1024)",
-    ),
-    memory: Optional[int] = Field(
-        default=None,
-        description="Memory (MB) for the task (e.g., 512, 1024, 2048)",
-    ),
-    desired_count: Optional[int] = Field(
-        default=None,
-        description="Desired number of tasks",
-    ),
-    container_port: Optional[int] = Field(
-        default=None,
-        description="Port the container listens on",
-    ),
-    health_check_path: Optional[str] = Field(
-        default=None,
-        description="Path for ALB health checks",
-    ),
-) -> Dict[str, Any]:
-    """
-    Creates ECS infrastructure using CloudFormation.
-
-    This tool sets up the necessary AWS infrastructure for deploying applications to ECS.
-    It creates or uses an existing VPC, sets up security groups, IAM roles, and configures
-    the ECS cluster, task definitions, and services. Deployment is asynchronous, poll the
-    get_deployment_status tool every 30 seconds after successful invocation of this.
-
-    USAGE INSTRUCTIONS:
-    1. Provide a name for your application
-    2. Provide the path to your web application directory
-    3. Decide whether to use force_deploy:
-       - If False (default): Template files will be generated locally for your review
-       - If True: Docker image will be built and pushed to ECR, and CloudFormation stacks will be deployed
-       - ENSURE you get user permission to deploy and inform that this is only for non-production applications.
-    4. Optionally specify VPC and subnet IDs if you want to use existing resources
-    5. Configure CPU, memory, and scaling options as needed
-
-    The created infrastructure includes:
-    - Security groups
-    - IAM roles and policies
-    - ECS cluster
-    - Task definition template
-    - Service configuration
-    - Application Load Balancer
-
-    Parameters:
-        app_name: Name of the application
-        app_path: Path to the web application directory
-        force_deploy: Whether to build and deploy the infrastructure or just generate templates
-        vpc_id: VPC ID for deployment
-        subnet_ids: List of subnet IDs for deployment
-        route_table_ids: List of route table IDs for S3 Gateway endpoint association
-        cpu: CPU units for the task (e.g., 256, 512, 1024)
-        memory: Memory (MB) for the task (e.g., 512, 1024, 2048)
-        desired_count: Desired number of tasks
-        container_port: Port the container listens on
-        health_check_path: Path for ALB health checks
-
-    Returns:
-        Dictionary containing infrastructure details or template paths
-    """
-    return await create_infrastructure(
-        app_name=app_name,
-        app_path=app_path,
-        force_deploy=force_deploy,
-        vpc_id=vpc_id, 
-        subnet_ids=subnet_ids,
-        route_table_ids=route_table_ids,
-        cpu=cpu, 
-        memory=memory, 
-        desired_count=desired_count, 
-        container_port=container_port,
-        health_check_path=health_check_path
-    )
-
-
-@mcp.tool(name="get_deployment_status")
-async def mcp_get_deployment_status(
-    app_name: str = Field(
-        ...,
-        description="Name of the application",
-    ),
-    cluster_name: Optional[str] = Field(
-        default=None,
-        description="Name of the ECS cluster",
-    ),
-) -> Dict[str, Any]:
-    """
-    Gets the status of an ECS deployment and returns the ALB URL.
-
-    This tool checks the status of your ECS deployment and provides information
-    about the service, tasks, and the Application Load Balancer URL for accessing
-    your application.
-
-    USAGE INSTRUCTIONS:
-    1. Provide the name of your application
-    2. Optionally specify the cluster name if different from the application name
-    3. The tool will return the deployment status and access URL once the deployment is complete.
-
-    Poll this tool every 30 seconds till the status is active.
-
-    The status information includes:
-    - Service status (active, draining, etc.)
-    - Running task count
-    - Desired task count
-    - Application Load Balancer URL
-    - Recent deployment events
-    - Health check status
-    - Custom domain and HTTPS setup guidance (when deployment is complete)
-
-    Parameters:
-        app_name: Name of the application
-        cluster_name: Name of the ECS cluster (optional, defaults to app_name)
-
-    Returns:
-        Dictionary containing deployment status and ALB URL
-    """
-    return await get_deployment_status(app_name, cluster_name)
-
-
-@mcp.tool(name="delete_ecs_infrastructure")
-async def mcp_delete_ecs_infrastructure(
-    app_name: str = Field(
-        ...,
-        description="Name of the application",
-    ),
-    ecr_template_path: str = Field(
-        ...,
-        description="Path to the ECR CloudFormation template file",
-    ),
-    ecs_template_path: str = Field(
-        ...,
-        description="Path to the ECS CloudFormation template file",
-    ),
-) -> Dict[str, Any]:
-    """
-    Deletes ECS infrastructure created by the ECS MCP Server.
-    
-    WARNING: This tool is not intended for production usage and is best suited for
-    tearing down prototyped work done with the ECS MCP Server.
-    
-    This tool attempts to identify and delete CloudFormation stacks based on the
-    provided app name and template files. It will scan the user's CloudFormation stacks,
-    using the app name as a heuristic, and identify if the templates match the files
-    provided in the input. It will only attempt to delete stacks if they are found and
-    match the provided templates.
-    
-    USAGE INSTRUCTIONS:
-    1. Provide the name of your application
-    2. Provide paths to the ECR and ECS CloudFormation template files
-       - Templates will be compared to ensure they match the deployed stacks
-    3. The tool will attempt to delete the stacks in the correct order (ECS first, then ECR)
-    
-    IMPORTANT:
-    - This is a best-effort deletion
-    - If a stack is in a transitional state (e.g., CREATE_IN_PROGRESS), it will be skipped
-    - You may need to manually delete resources if the deletion fails
-    
-    Parameters:
-        app_name: Name of the application
-        ecr_template_path: Path to the ECR CloudFormation template file
-        ecs_template_path: Path to the ECS CloudFormation template file
-        
-    Returns:
-        Dictionary containing deletion results and guidance
-    """
-    return await delete_infrastructure(
-        app_name=app_name,
-        ecr_template_path=ecr_template_path,
-        ecs_template_path=ecs_template_path,
-    )
-
-
-# Register prompt patterns
-@mcp.prompt("dockerize")
-def dockerize_prompt():
-    """User wants to containerize an application"""
-    return ["containerize_app"]
-
-
-@mcp.prompt("containerize")
-def containerize_prompt():
-    """User wants to containerize an application"""
-    return ["containerize_app"]
-
-
-@mcp.prompt("docker container")
-def docker_container_prompt():
-    """User wants to create a Docker container"""
-    return ["containerize_app"]
-
-
-@mcp.prompt("put in container")
-def put_in_container_prompt():
-    """User wants to containerize an application"""
-    return ["containerize_app"]
-
-
-@mcp.prompt("deploy to aws")
-def deploy_to_aws_prompt():
-    """User wants to deploy an application to AWS"""
-    return ["containerize_app", "create_ecs_infrastructure"]
-
-
-@mcp.prompt("deploy to cloud")
-def deploy_to_cloud_prompt():
-    """User wants to deploy an application to the cloud"""
-    return ["containerize_app", "create_ecs_infrastructure"]
-
-
-@mcp.prompt("deploy to ecs")
-def deploy_to_ecs_prompt():
-    """User wants to deploy an application to AWS ECS"""
-    return ["containerize_app", "create_ecs_infrastructure"]
-
-
-@mcp.prompt("ship to cloud")
-def ship_to_cloud_prompt():
-    """User wants to deploy an application to the cloud"""
-    return ["containerize_app", "create_ecs_infrastructure"]
-
-
-@mcp.prompt("put on the web")
-def put_on_web_prompt():
-    """User wants to make an application accessible online"""
-    return ["containerize_app", "create_ecs_infrastructure"]
-
-
-@mcp.prompt("host online")
-def host_online_prompt():
-    """User wants to host an application online"""
-    return ["containerize_app", "create_ecs_infrastructure"]
-
-
-@mcp.prompt("make live")
-def make_live_prompt():
-    """User wants to make an application live"""
-    return ["containerize_app", "create_ecs_infrastructure"]
-
-
-@mcp.prompt("launch online")
-def launch_online_prompt():
-    """User wants to launch an application online"""
-    return ["containerize_app", "create_ecs_infrastructure"]
-
-
-@mcp.prompt("get running on the web")
-def get_running_on_web_prompt():
-    """User wants to make an application accessible on the web"""
-    return ["containerize_app", "create_ecs_infrastructure"]
-
-
-@mcp.prompt("make accessible online")
-def make_accessible_online_prompt():
-    """User wants to make an application accessible online"""
-    return ["containerize_app", "create_ecs_infrastructure"]
-
-
-# Framework-specific prompts
-@mcp.prompt("deploy flask")
-def deploy_flask_prompt():
-    """User wants to deploy a Flask application"""
-    return ["containerize_app", "create_ecs_infrastructure"]
-
-
-@mcp.prompt("deploy django")
-def deploy_django_prompt():
-    """User wants to deploy a Django application"""
-    return ["containerize_app", "create_ecs_infrastructure"]
-
-
-@mcp.prompt("deploy react")
-def deploy_react_prompt():
-    """User wants to deploy a React application"""
-    return ["containerize_app", "create_ecs_infrastructure"]
-
-
-@mcp.prompt("deploy express")
-def deploy_express_prompt():
-    """User wants to deploy an Express.js application"""
-    return ["containerize_app", "create_ecs_infrastructure"]
-
-
-@mcp.prompt("deploy node")
-def deploy_node_prompt():
-    """User wants to deploy a Node.js application"""
-    return ["containerize_app", "create_ecs_infrastructure"]
-
-
-# Combined prompts
-@mcp.prompt("containerize and deploy")
-def containerize_and_deploy_prompt():
-    """User wants to containerize and deploy an application"""
-    return ["containerize_app", "create_ecs_infrastructure"]
-
-
-@mcp.prompt("docker and deploy")
-def docker_and_deploy_prompt():
-    """User wants to containerize and deploy an application"""
-    return ["containerize_app", "create_ecs_infrastructure"]
-
-
-# Vibe coder prompts
-@mcp.prompt("ship it")
-def ship_it_prompt():
-    """User wants to deploy an application"""
-    return ["containerize_app", "create_ecs_infrastructure"]
-
-
-@mcp.prompt("push to prod")
-def push_to_prod_prompt():
-    """User wants to deploy an application to production"""
-    return ["containerize_app", "create_ecs_infrastructure"]
-
-
-@mcp.prompt("get this online")
-def get_this_online_prompt():
-    """User wants to make an application accessible online"""
-    return ["containerize_app", "create_ecs_infrastructure"]
-
-
-@mcp.prompt("make this public")
-def make_this_public_prompt():
-    """User wants to make an application publicly accessible"""
-    return ["containerize_app", "create_ecs_infrastructure"]
-
-
-@mcp.prompt("delete infrastructure")
-def delete_infrastructure_prompt():
-    """User wants to delete an application infrastructure"""
-    return ["delete_ecs_infrastructure"]
-
-
-@mcp.prompt("tear down")
-def tear_down_prompt():
-    """User wants to tear down infrastructure"""
-    return ["delete_ecs_infrastructure"]
-
-
-@mcp.prompt("remove deployment")
-def remove_deployment_prompt():
-    """User wants to remove a deployment"""
-    return ["delete_ecs_infrastructure"]
-
-
-@mcp.prompt("clean up resources")
-def clean_up_resources_prompt():
-    """User wants to clean up resources"""
-    return ["delete_ecs_infrastructure"]
-
-@mcp.prompt("put this on aws")
-def put_this_on_aws_prompt():
-    """User wants to deploy an application to AWS"""
-    return ["containerize_app", "create_ecs_infrastructure"]
-
-
-@mcp.prompt("can people access this")
-def can_people_access_this_prompt():
-    """User wants to make an application accessible to others"""
-    return ["containerize_app", "create_ecs_infrastructure"]
-
-
-@mcp.prompt("how do i share this app")
-def how_do_i_share_this_app_prompt():
-    """User wants to make an application accessible to others"""
-    return ["containerize_app", "create_ecs_infrastructure"]
-
->>>>>>> 579d6d37
+# Note: All prompt patterns are now handled in their respective module files
 
 def main() -> None:
     """Main entry point for the ECS MCP Server."""
