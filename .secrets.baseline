{
  "version": "1.5.0",
  "plugins_used": [
    {
      "name": "ArtifactoryDetector"
    },
    {
      "name": "AWSKeyDetector"
    },
    {
      "name": "AzureStorageKeyDetector"
    },
    {
      "name": "Base64HighEntropyString",
      "limit": 4.5
    },
    {
      "name": "BasicAuthDetector"
    },
    {
      "name": "CloudantDetector"
    },
    {
      "name": "DiscordBotTokenDetector"
    },
    {
      "name": "GitHubTokenDetector"
    },
    {
      "name": "GitLabTokenDetector"
    },
    {
      "name": "HexHighEntropyString",
      "limit": 3.0
    },
    {
      "name": "IbmCloudIamDetector"
    },
    {
      "name": "IbmCosHmacDetector"
    },
    {
      "name": "IPPublicDetector"
    },
    {
      "name": "JwtTokenDetector"
    },
    {
      "name": "KeywordDetector",
      "keyword_exclude": ""
    },
    {
      "name": "MailchimpDetector"
    },
    {
      "name": "NpmDetector"
    },
    {
      "name": "OpenAIDetector"
    },
    {
      "name": "PrivateKeyDetector"
    },
    {
      "name": "PypiTokenDetector"
    },
    {
      "name": "SendGridDetector"
    },
    {
      "name": "SlackDetector"
    },
    {
      "name": "SoftlayerDetector"
    },
    {
      "name": "SquareOAuthDetector"
    },
    {
      "name": "StripeDetector"
    },
    {
      "name": "TelegramBotTokenDetector"
    },
    {
      "name": "TwilioKeyDetector"
    }
  ],
  "filters_used": [
    {
      "path": "detect_secrets.filters.allowlist.is_line_allowlisted"
    },
    {
      "path": "detect_secrets.filters.common.is_baseline_file",
      "filename": ".secrets.baseline"
    },
    {
      "path": "detect_secrets.filters.common.is_ignored_due_to_verification_policies",
      "min_level": 2
    },
    {
      "path": "detect_secrets.filters.heuristic.is_indirect_reference"
    },
    {
      "path": "detect_secrets.filters.heuristic.is_likely_id_string"
    },
    {
      "path": "detect_secrets.filters.heuristic.is_lock_file"
    },
    {
      "path": "detect_secrets.filters.heuristic.is_not_alphanumeric_string"
    },
    {
      "path": "detect_secrets.filters.heuristic.is_potential_uuid"
    },
    {
      "path": "detect_secrets.filters.heuristic.is_prefixed_with_dollar_sign"
    },
    {
      "path": "detect_secrets.filters.heuristic.is_sequential_string"
    },
    {
      "path": "detect_secrets.filters.heuristic.is_swagger_file"
    },
    {
      "path": "detect_secrets.filters.heuristic.is_templated_secret"
    }
  ],
  "results": {
<<<<<<< HEAD
    "src/ecs-mcp-server/tests/conftest.py": [
      {
        "type": "Base64 High Entropy String",
        "filename": "src/ecs-mcp-server/tests/conftest.py",
        "hashed_secret": "339243a1a3f2911a960d37ec48dbcb59b36b30ca",
        "is_verified": false,
        "line_number": 52,
        "is_secret": false
      }
    ],
    "src/ecs-mcp-server/tests/llm_testing/scenarios/03_task_exit_failure/04_evaluation.md": [
      {
        "type": "Basic Auth Credentials",
        "filename": "src/ecs-mcp-server/tests/llm_testing/scenarios/03_task_exit_failure/04_evaluation.md",
        "hashed_secret": "5baa61e4c9b93f3f0682250b6cf8331b7ee68fd8",
        "is_verified": false,
        "line_number": 51,
        "is_secret": false
      }
    ],
    "src/ecs-mcp-server/tests/unit/test_security_integration.py": [
      {
        "type": "AWS Access Key",
        "filename": "src/ecs-mcp-server/tests/unit/test_security_integration.py",
        "hashed_secret": "25910f981e85ca04baf359199dd0bd4a3ae738b6",
        "is_verified": false,
        "line_number": 35,
=======
    "src/aws-location-mcp-server/README.md": [
      {
        "type": "Secret Keyword",
        "filename": "src/aws-location-mcp-server/README.md",
        "hashed_secret": "7bb36f8b509c11e4841b8bbae032473d2e6532d1",
        "is_verified": false,
        "line_number": 64,
        "is_secret": false
      }
    ],
    "src/aws-location-mcp-server/tests/test_server.py": [
      {
        "type": "AWS Access Key",
        "filename": "src/aws-location-mcp-server/tests/test_server.py",
        "hashed_secret": "d70eab08607a4d05faa2d0d6647206599e9abc65",
        "is_verified": false,
        "line_number": 947,
        "is_secret": false
      },
      {
        "type": "Base64 High Entropy String",
        "filename": "src/aws-location-mcp-server/tests/test_server.py",
        "hashed_secret": "d70eab08607a4d05faa2d0d6647206599e9abc65",
        "is_verified": false,
        "line_number": 947,
>>>>>>> 3bc500d0
        "is_secret": false
      },
      {
        "type": "Secret Keyword",
<<<<<<< HEAD
        "filename": "src/ecs-mcp-server/tests/unit/test_security_integration.py",
        "hashed_secret": "23dcac7287507847a7a0585ca473eae30935b745",
        "is_verified": false,
        "line_number": 78,
        "is_secret": false
      }
    ],
    "src/ecs-mcp-server/tests/unit/troubleshooting_tools/test_fetch_task_logs_extended.py": [
      {
        "type": "Hex High Entropy String",
        "filename": "src/ecs-mcp-server/tests/unit/troubleshooting_tools/test_fetch_task_logs_extended.py",
        "hashed_secret": "ff998abc1ce6d8f01a675fa197368e44c8916e9c",
        "is_verified": false,
        "line_number": 78,
        "is_secret": false
      }
    ],
    "src/ecs-mcp-server/tests/unit/utils/test_response_sanitization.py": [
      {
        "type": "AWS Access Key",
        "filename": "src/ecs-mcp-server/tests/unit/utils/test_response_sanitization.py",
        "hashed_secret": "25910f981e85ca04baf359199dd0bd4a3ae738b6",
        "is_verified": false,
        "line_number": 14,
=======
        "filename": "src/aws-location-mcp-server/tests/test_server.py",
        "hashed_secret": "d70eab08607a4d05faa2d0d6647206599e9abc65",
        "is_verified": false,
        "line_number": 960,
        "is_secret": false
      },
      {
        "type": "Base64 High Entropy String",
        "filename": "src/aws-location-mcp-server/tests/test_server.py",
        "hashed_secret": "69c387bb0ba8f401f58a50ee1fa086d77185947f",
        "is_verified": false,
        "line_number": 1192,
        "is_secret": false
      }
    ],
    "src/bedrock-kb-retrieval-mcp-server/README.md": [
      {
        "type": "Base64 High Entropy String",
        "filename": "src/bedrock-kb-retrieval-mcp-server/README.md",
        "hashed_secret": "057903c2553b3682d069157a6e8ae538eab79250",
        "is_verified": false,
        "line_number": 121,
        "is_secret": false
      }
    ],
    "src/lambda-mcp-server/README.md": [
      {
        "type": "Base64 High Entropy String",
        "filename": "src/lambda-mcp-server/README.md",
        "hashed_secret": "4fffa7f7518f07c586de5177529075a6d3342217",
        "is_verified": false,
        "line_number": 79,
>>>>>>> 3bc500d0
        "is_secret": false
      },
      {
        "type": "Base64 High Entropy String",
<<<<<<< HEAD
        "filename": "src/ecs-mcp-server/tests/unit/utils/test_response_sanitization.py",
        "hashed_secret": "d70eab08607a4d05faa2d0d6647206599e9abc65",
        "is_verified": false,
        "line_number": 22,
        "is_secret": false
      },
      {
        "type": "Private Key",
        "filename": "src/ecs-mcp-server/tests/unit/utils/test_response_sanitization.py",
        "hashed_secret": "be4fc4886bd949b369d5e092eb87494f12e57e5b",
        "is_verified": false,
        "line_number": 32,
        "is_secret": false
      },
      {
        "type": "Secret Keyword",
        "filename": "src/ecs-mcp-server/tests/unit/utils/test_response_sanitization.py",
        "hashed_secret": "d70eab08607a4d05faa2d0d6647206599e9abc65",
        "is_verified": false,
        "line_number": 49,
        "is_secret": false
      },
      {
        "type": "Secret Keyword",
        "filename": "src/ecs-mcp-server/tests/unit/utils/test_response_sanitization.py",
        "hashed_secret": "17ae68b6863ae52dfe203ab82e16128fcff35dcf",
        "is_verified": false,
        "line_number": 50,
=======
        "filename": "src/lambda-mcp-server/README.md",
        "hashed_secret": "c6ce21ba5ab23f5341ae81526aac3b3e2bb563c1",
        "is_verified": false,
        "line_number": 83,
        "is_secret": false
      },
      {
        "type": "Base64 High Entropy String",
        "filename": "src/lambda-mcp-server/README.md",
        "hashed_secret": "e165198ad0e2e86c9b659616908219a13fc57d5a",
        "is_verified": false,
        "line_number": 85,
        "is_secret": false
      },
      {
        "type": "Base64 High Entropy String",
        "filename": "src/lambda-mcp-server/README.md",
        "hashed_secret": "e153368a9e7c7d9209271bd599432af837868544",
        "is_verified": false,
        "line_number": 87,
        "is_secret": false
      }
    ],
    "src/syntheticdata-mcp-server/tests/test_constants.py": [
      {
        "type": "Secret Keyword",
        "filename": "src/syntheticdata-mcp-server/tests/test_constants.py",
        "hashed_secret": "da5bcedede3c8c32004d394af1c3e14eb05b6a45",
        "is_verified": false,
        "line_number": 13,
>>>>>>> 3bc500d0
        "is_secret": false
      }
    ]
  },
<<<<<<< HEAD
  "generated_at": "2025-05-28T20:39:11Z"
=======
  "generated_at": "2025-05-16T00:10:12Z"
>>>>>>> 3bc500d0
}<|MERGE_RESOLUTION|>--- conflicted
+++ resolved
@@ -127,35 +127,6 @@
     }
   ],
   "results": {
-<<<<<<< HEAD
-    "src/ecs-mcp-server/tests/conftest.py": [
-      {
-        "type": "Base64 High Entropy String",
-        "filename": "src/ecs-mcp-server/tests/conftest.py",
-        "hashed_secret": "339243a1a3f2911a960d37ec48dbcb59b36b30ca",
-        "is_verified": false,
-        "line_number": 52,
-        "is_secret": false
-      }
-    ],
-    "src/ecs-mcp-server/tests/llm_testing/scenarios/03_task_exit_failure/04_evaluation.md": [
-      {
-        "type": "Basic Auth Credentials",
-        "filename": "src/ecs-mcp-server/tests/llm_testing/scenarios/03_task_exit_failure/04_evaluation.md",
-        "hashed_secret": "5baa61e4c9b93f3f0682250b6cf8331b7ee68fd8",
-        "is_verified": false,
-        "line_number": 51,
-        "is_secret": false
-      }
-    ],
-    "src/ecs-mcp-server/tests/unit/test_security_integration.py": [
-      {
-        "type": "AWS Access Key",
-        "filename": "src/ecs-mcp-server/tests/unit/test_security_integration.py",
-        "hashed_secret": "25910f981e85ca04baf359199dd0bd4a3ae738b6",
-        "is_verified": false,
-        "line_number": 35,
-=======
     "src/aws-location-mcp-server/README.md": [
       {
         "type": "Secret Keyword",
@@ -181,37 +152,10 @@
         "hashed_secret": "d70eab08607a4d05faa2d0d6647206599e9abc65",
         "is_verified": false,
         "line_number": 947,
->>>>>>> 3bc500d0
         "is_secret": false
       },
       {
         "type": "Secret Keyword",
-<<<<<<< HEAD
-        "filename": "src/ecs-mcp-server/tests/unit/test_security_integration.py",
-        "hashed_secret": "23dcac7287507847a7a0585ca473eae30935b745",
-        "is_verified": false,
-        "line_number": 78,
-        "is_secret": false
-      }
-    ],
-    "src/ecs-mcp-server/tests/unit/troubleshooting_tools/test_fetch_task_logs_extended.py": [
-      {
-        "type": "Hex High Entropy String",
-        "filename": "src/ecs-mcp-server/tests/unit/troubleshooting_tools/test_fetch_task_logs_extended.py",
-        "hashed_secret": "ff998abc1ce6d8f01a675fa197368e44c8916e9c",
-        "is_verified": false,
-        "line_number": 78,
-        "is_secret": false
-      }
-    ],
-    "src/ecs-mcp-server/tests/unit/utils/test_response_sanitization.py": [
-      {
-        "type": "AWS Access Key",
-        "filename": "src/ecs-mcp-server/tests/unit/utils/test_response_sanitization.py",
-        "hashed_secret": "25910f981e85ca04baf359199dd0bd4a3ae738b6",
-        "is_verified": false,
-        "line_number": 14,
-=======
         "filename": "src/aws-location-mcp-server/tests/test_server.py",
         "hashed_secret": "d70eab08607a4d05faa2d0d6647206599e9abc65",
         "is_verified": false,
@@ -244,41 +188,10 @@
         "hashed_secret": "4fffa7f7518f07c586de5177529075a6d3342217",
         "is_verified": false,
         "line_number": 79,
->>>>>>> 3bc500d0
-        "is_secret": false
-      },
-      {
-        "type": "Base64 High Entropy String",
-<<<<<<< HEAD
-        "filename": "src/ecs-mcp-server/tests/unit/utils/test_response_sanitization.py",
-        "hashed_secret": "d70eab08607a4d05faa2d0d6647206599e9abc65",
-        "is_verified": false,
-        "line_number": 22,
-        "is_secret": false
-      },
-      {
-        "type": "Private Key",
-        "filename": "src/ecs-mcp-server/tests/unit/utils/test_response_sanitization.py",
-        "hashed_secret": "be4fc4886bd949b369d5e092eb87494f12e57e5b",
-        "is_verified": false,
-        "line_number": 32,
-        "is_secret": false
-      },
-      {
-        "type": "Secret Keyword",
-        "filename": "src/ecs-mcp-server/tests/unit/utils/test_response_sanitization.py",
-        "hashed_secret": "d70eab08607a4d05faa2d0d6647206599e9abc65",
-        "is_verified": false,
-        "line_number": 49,
-        "is_secret": false
-      },
-      {
-        "type": "Secret Keyword",
-        "filename": "src/ecs-mcp-server/tests/unit/utils/test_response_sanitization.py",
-        "hashed_secret": "17ae68b6863ae52dfe203ab82e16128fcff35dcf",
-        "is_verified": false,
-        "line_number": 50,
-=======
+        "is_secret": false
+      },
+      {
+        "type": "Base64 High Entropy String",
         "filename": "src/lambda-mcp-server/README.md",
         "hashed_secret": "c6ce21ba5ab23f5341ae81526aac3b3e2bb563c1",
         "is_verified": false,
@@ -309,14 +222,9 @@
         "hashed_secret": "da5bcedede3c8c32004d394af1c3e14eb05b6a45",
         "is_verified": false,
         "line_number": 13,
->>>>>>> 3bc500d0
         "is_secret": false
       }
     ]
   },
-<<<<<<< HEAD
-  "generated_at": "2025-05-28T20:39:11Z"
-=======
   "generated_at": "2025-05-16T00:10:12Z"
->>>>>>> 3bc500d0
 }