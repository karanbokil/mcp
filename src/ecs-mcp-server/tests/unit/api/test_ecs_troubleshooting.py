from unittest.mock import Mock, patch

import pytest

from awslabs.ecs_mcp_server.api.ecs_troubleshooting import (
    ACTIONS,
    TROUBLESHOOTING_DOCS,
    _validate_action,
    _validate_parameters,
    ecs_troubleshooting_tool,
    generate_troubleshooting_docs,
)


class TestEcsTroubleshootingTool:
    def test_valid_action_validation(self):
        for action in ACTIONS.keys():
            _validate_action(action)

    def test_invalid_action_validation(self):
        with pytest.raises(ValueError, match="Invalid action 'invalid_action'"):
            _validate_action("invalid_action")

    def test_parameter_validation_with_app_name_required(self):
        with pytest.raises(ValueError, match="app_name is required"):
            _validate_parameters("get_ecs_troubleshooting_guidance", None, {})

        _validate_parameters("get_ecs_troubleshooting_guidance", "test-app", {})

    def test_parameter_validation_with_missing_required_params(self):
        with pytest.raises(ValueError, match="Missing required parameter 'cluster_name'"):
            _validate_parameters(
                "fetch_service_events", "test-app", {"service_name": "test-service"}
            )

    def test_parameter_validation_success(self):
        _validate_parameters(
            "fetch_service_events",
            "test-app",
            {"cluster_name": "test-cluster", "service_name": "test-service"},
        )

    def test_transformer_functions_exist(self):
        for action, config in ACTIONS.items():
            assert "transformer" in config, f"Missing transformer for action: {action}"
            assert callable(config["transformer"]), f"Transformer for {action} is not callable"

    def test_guidance_transformer(self):
        config = ACTIONS["get_ecs_troubleshooting_guidance"]
        result = config["transformer"]("test-app", {"symptoms_description": "ALB issues"})
        expected = {"app_name": "test-app", "symptoms_description": "ALB issues"}
        assert result == expected

    def test_cloudformation_transformer(self):
        config = ACTIONS["fetch_cloudformation_status"]

        result = config["transformer"]("test-app", {"stack_id": "custom-stack"})
        expected = {"stack_id": "custom-stack"}
        assert result == expected

        result = config["transformer"]("test-app", {})
        expected = {"stack_id": "test-app"}
        assert result == expected

    def test_service_events_transformer(self):
        config = ACTIONS["fetch_service_events"]
        result = config["transformer"](
            "test-app",
            {
                "cluster_name": "test-cluster",
                "service_name": "test-service",
                "time_window": 7200,
                "start_time": "2023-01-01T12:00:00Z",
            },
        )
        assert result["app_name"] == "test-app"
        assert result["cluster_name"] == "test-cluster"
        assert result["service_name"] == "test-service"
        assert result["time_window"] == 7200
        assert result["start_time"] == "2023-01-01T12:00:00Z"

    def test_task_failures_transformer(self):
        config = ACTIONS["fetch_task_failures"]
        result = config["transformer"]("test-app", {"cluster_name": "test-cluster"})
        expected = {
            "app_name": "test-app",
            "cluster_name": "test-cluster",
            "time_window": 3600,
            "start_time": None,
            "end_time": None,
        }
        assert result == expected

    def test_image_pull_transformer(self):
        config = ACTIONS["detect_image_pull_failures"]
        result = config["transformer"]("test-app", {})
        expected = {"app_name": "test-app"}
        assert result == expected

    @pytest.mark.anyio
    async def test_ecs_troubleshooting_tool_success(self):
        mock_guidance = Mock(return_value={"status": "success", "guidance": "test guidance"})

        original_func = ACTIONS["get_ecs_troubleshooting_guidance"]["func"]
        ACTIONS["get_ecs_troubleshooting_guidance"]["func"] = mock_guidance

        try:
            result = await ecs_troubleshooting_tool(
                app_name="test-app",
                action="get_ecs_troubleshooting_guidance",
                parameters={"symptoms_description": "ALB issues"},
            )

            assert result == {"status": "success", "guidance": "test guidance"}
            mock_guidance.assert_called_once_with(
                app_name="test-app", symptoms_description="ALB issues"
            )
        finally:
            ACTIONS["get_ecs_troubleshooting_guidance"]["func"] = original_func

    @pytest.mark.anyio
    async def test_ecs_troubleshooting_tool_cloudformation(self):
        mock_cf_status = Mock(return_value={"status": "success", "stack_status": "CREATE_COMPLETE"})

        original_func = ACTIONS["fetch_cloudformation_status"]["func"]
        ACTIONS["fetch_cloudformation_status"]["func"] = mock_cf_status

        try:
            result = await ecs_troubleshooting_tool(
                app_name="test-app",
                action="fetch_cloudformation_status",
                parameters={"stack_id": "test-stack"},
            )

            assert result == {"status": "success", "stack_status": "CREATE_COMPLETE"}
            mock_cf_status.assert_called_once_with(stack_id="test-stack")
        finally:
            ACTIONS["fetch_cloudformation_status"]["func"] = original_func

    @pytest.mark.anyio
    async def test_ecs_troubleshooting_tool_invalid_action(self):
        result = await ecs_troubleshooting_tool(
            app_name="test-app", action="invalid_action", parameters={}
        )

        assert result["status"] == "error"
        assert "Invalid action" in result["error"]

    @pytest.mark.anyio
    async def test_ecs_troubleshooting_tool_missing_parameters(self):
        result = await ecs_troubleshooting_tool(
            app_name=None, action="get_ecs_troubleshooting_guidance", parameters={}
        )

        assert result["status"] == "error"
        assert "app_name is required" in result["error"]

    @pytest.mark.anyio
    async def test_ecs_troubleshooting_tool_function_exception(self):
        mock_guidance = Mock(side_effect=Exception("Test exception"))

        original_func = ACTIONS["get_ecs_troubleshooting_guidance"]["func"]
        ACTIONS["get_ecs_troubleshooting_guidance"]["func"] = mock_guidance

        try:
            result = await ecs_troubleshooting_tool(
                app_name="test-app", action="get_ecs_troubleshooting_guidance", parameters={}
            )

            assert result["status"] == "error"
            assert "Internal error" in result["error"]
        finally:
            ACTIONS["get_ecs_troubleshooting_guidance"]["func"] = original_func

    @pytest.mark.anyio
    async def test_ecs_troubleshooting_tool_none_parameters(self):
        mock_guidance = Mock(return_value={"status": "success"})

        original_func = ACTIONS["get_ecs_troubleshooting_guidance"]["func"]
        ACTIONS["get_ecs_troubleshooting_guidance"]["func"] = mock_guidance

        try:
            result = await ecs_troubleshooting_tool(
                app_name="test-app", action="get_ecs_troubleshooting_guidance", parameters=None
            )

            assert result == {"status": "success"}
            mock_guidance.assert_called_once_with(app_name="test-app", symptoms_description=None)
        finally:
            ACTIONS["get_ecs_troubleshooting_guidance"]["func"] = original_func

    def test_actions_structure_completeness(self):
        expected_actions = [
            "get_ecs_troubleshooting_guidance",
            "fetch_cloudformation_status",
            "fetch_service_events",
            "fetch_task_failures",
            "fetch_task_logs",
            "detect_image_pull_failures",
<<<<<<< HEAD
=======
            "fetch_network_configuration"
>>>>>>> 74abdca3
        ]

        for action in expected_actions:
            assert action in ACTIONS, f"Missing action in ACTIONS: {action}"
            assert "func" in ACTIONS[action], f"Missing func for action: {action}"
            assert "required_params" in ACTIONS[action], (
                f"Missing required_params for action: {action}"
            )
            assert "transformer" in ACTIONS[action], f"Missing transformer for action: {action}"

        assert len(ACTIONS) == len(expected_actions), "ACTIONS has unexpected actions"

    def test_required_params_mapping(self):
        for action, config in ACTIONS.items():
            assert "required_params" in config, f"Missing required_params for action: {action}"
            assert isinstance(config["required_params"], list), (
                f"required_params must be a list for action: {action}"
            )


class TestTransformerFunctions:
    def test_service_events_transformer_with_time_parameters(self):
        config = ACTIONS["fetch_service_events"]
        result = config["transformer"](
            "test-app",
            {
                "cluster_name": "test-cluster",
                "service_name": "test-service",
                "time_window": 1800,
                "start_time": "2023-01-01T10:00:00Z",
                "end_time": "2023-01-01T11:00:00Z",
            },
        )

        assert result["time_window"] == 1800
        assert result["start_time"] == "2023-01-01T10:00:00Z"
        assert result["end_time"] == "2023-01-01T11:00:00Z"

    def test_task_logs_transformer_with_all_parameters(self):
        config = ACTIONS["fetch_task_logs"]
        result = config["transformer"](
            "test-app",
            {
                "cluster_name": "test-cluster",
                "task_id": "task-abc123",
                "time_window": 1200,
                "filter_pattern": '[timestamp, request_id, level="ERROR"]',
                "start_time": "2023-01-01T10:00:00Z",
            },
        )

        assert result["task_id"] == "task-abc123"
        assert result["time_window"] == 1200
        assert result["filter_pattern"] == '[timestamp, request_id, level="ERROR"]'
        assert result["start_time"] == "2023-01-01T10:00:00Z"
        assert result["end_time"] is None


class TestEdgeCases:
    def test_empty_app_name(self):
        with pytest.raises(ValueError, match="app_name is required"):
            _validate_parameters("get_ecs_troubleshooting_guidance", "", {})

    def test_whitespace_app_name(self):
        with pytest.raises(ValueError, match="app_name is required"):
            _validate_parameters("get_ecs_troubleshooting_guidance", "   ", {})

    def test_case_sensitive_action(self):
        with pytest.raises(ValueError, match="Invalid action"):
            _validate_action("GET_ECS_TROUBLESHOOTING_GUIDANCE")

    def test_transformer_extra_parameters_ignored(self):
        config = ACTIONS["detect_image_pull_failures"]
        result = config["transformer"]("test-app", {"extra_param": "ignored", "another_extra": 123})

        assert result == {"app_name": "test-app"}
        assert "extra_param" not in result
        assert "another_extra" not in result


class TestGenerateTroubleshootingDocs:
    """Test cases for the generate_troubleshooting_docs function."""

    def test_docs_not_empty(self):
        """Test that generated docs are not empty."""
        docs = generate_troubleshooting_docs()
        assert docs
        assert isinstance(docs, str)
        assert len(docs) > 100  # Reasonable assumption that docs should be substantial

    def test_docs_contains_all_actions(self):
        """Test that the documentation contains information about all actions."""
        docs = generate_troubleshooting_docs()
        for action_name in ACTIONS.keys():
            assert action_name in docs, f"Documentation should mention action: {action_name}"

    def test_docs_contains_examples(self):
        """Test that the documentation contains examples for each action."""
        docs = generate_troubleshooting_docs()
        assert "Example:" in docs, "Documentation should contain examples"

        # Check for quick usage examples section
        assert "Quick Usage Examples" in docs, (
            "Documentation should have a Quick Usage Examples section"
        )

    def test_docs_formatting(self):
        """Test that the documentation has correct formatting."""
        docs = generate_troubleshooting_docs()
        assert "## Available Actions and Parameters:" in docs, "Missing section header for actions"
        assert "Parameters:" in docs, "Missing parameters section"
        assert "Returns:" in docs, "Missing returns section"

    def test_docs_with_mocked_action(self):
        """Test documentation generation with a mocked action."""
        # Create a copy of ACTIONS to avoid modifying the global dictionary
        test_actions = dict(ACTIONS)
        test_actions["test_action"] = {
            "func": lambda x: x,
            "required_params": ["param1"],
            "optional_params": ["param2"],
            "transformer": lambda app_name, params: params,
            "description": "Test action description",
            "param_descriptions": {"param1": "First param", "param2": "Second param"},
            "example": 'action="test_action", parameters={"param1": "value1"}',
        }

        # Use patch context manager to temporarily replace ACTIONS
        with patch("awslabs.ecs_mcp_server.api.ecs_troubleshooting.ACTIONS", test_actions):
            # Now generate docs with our modified ACTIONS dictionary
            docs = generate_troubleshooting_docs()

            # Basic checks for added action
            assert "test_action" in docs, "Added action should appear in docs"
            assert "Test action description" in docs, "Action description should be included"

            # Check that our action appears in the quick usage examples
            assert 'action: "test_action"' in docs
            assert 'parameters: {"param1": "value1"}' in docs

            # Make sure the required parameters are listed
            assert "- Required: param1" in docs
            # Check for optional parameters section with param2
            assert "- Optional: param2" in docs

    def test_troubleshooting_docs_constant(self):
        """Test that the TROUBLESHOOTING_DOCS constant is set."""
        assert TROUBLESHOOTING_DOCS
        assert isinstance(TROUBLESHOOTING_DOCS, str)
        assert TROUBLESHOOTING_DOCS == generate_troubleshooting_docs()


class TestGuardrails:
    """Guardrail tests that will fail if actions change without updating the tests."""

    def test_actions_count_unchanged(self):
        """Fail if new actions are added/removed without updating this test."""
<<<<<<< HEAD
        assert len(ACTIONS) == 6, (
            f"Expected 6 actions, got {len(ACTIONS)}. Update test if this is intentional."
        )
=======
        assert len(ACTIONS) == 7, f"Expected 7 actions, got {len(ACTIONS)}. Update test if this is intentional."
>>>>>>> 74abdca3

    def test_expected_actions_exist(self):
        """Fail if action names change or new ones are added."""
        expected_actions = {
            "get_ecs_troubleshooting_guidance",
            "fetch_cloudformation_status",
            "fetch_service_events",
            "fetch_task_failures",
<<<<<<< HEAD
            "fetch_task_logs",
            "detect_image_pull_failures",
=======
            "fetch_task_logs", 
            "detect_image_pull_failures",
            "fetch_network_configuration"
>>>>>>> 74abdca3
        }
        actual_actions = set(ACTIONS.keys())
        assert actual_actions == expected_actions, (
            f"Actions changed! Expected: {expected_actions}, Got: {actual_actions}"
        )

    def test_parameter_counts_unchanged(self):
        """Fail if parameter counts change without updating test."""
        expected_param_counts = {
            "get_ecs_troubleshooting_guidance": {"required": 1, "optional": 1},
            "fetch_cloudformation_status": {"required": 1, "optional": 0},
            "fetch_service_events": {"required": 3, "optional": 3},
            "fetch_task_failures": {"required": 2, "optional": 3},
            "fetch_task_logs": {"required": 2, "optional": 5},
            "detect_image_pull_failures": {"required": 1, "optional": 0},
<<<<<<< HEAD
=======
            "fetch_network_configuration": {"required": 1, "optional": 2}
>>>>>>> 74abdca3
        }

        for action_name, expected_counts in expected_param_counts.items():
            config = ACTIONS[action_name]
            required_count = len(config["required_params"])
            optional_count = len(config.get("optional_params", []))

            assert required_count == expected_counts["required"], (
                f"{action_name}: Expected {expected_counts['required']} required params, "
                f"got {required_count}"
            )
            assert optional_count == expected_counts["optional"], (
                f"{action_name}: Expected {expected_counts['optional']} optional params, "
                f"got {optional_count}"
            )

    def test_documentation_contains_expected_content(self):
        """Fail if generated docs are missing expected action descriptions."""
        docs = generate_troubleshooting_docs()
        expected_in_docs = [
            "get_ecs_troubleshooting_guidance",
            "fetch_cloudformation_status",
            "Initial assessment and data collection",
            "Infrastructure-level diagnostics",
            "Service-level diagnostics",
            "Task-level diagnostics",
            "Application-level diagnostics",
            "Specialized tool for detecting container image",
        ]

        for expected in expected_in_docs:
            assert expected in docs, f"Documentation missing expected content: '{expected}'"

    def test_actions_have_required_fields(self):
        """Fail if any action is missing required configuration fields."""
        required_fields = [
            "func",
            "required_params",
            "optional_params",
            "transformer",
            "description",
            "param_descriptions",
            "example",
        ]

        for action_name, config in ACTIONS.items():
            for field in required_fields:
                assert field in config, f"Action '{action_name}' missing required field: '{field}'"

            # Verify field types
            assert callable(config["func"]), f"Action '{action_name}' func must be callable"
            assert callable(config["transformer"]), (
                f"Action '{action_name}' transformer must be callable"
            )
            assert isinstance(config["required_params"], list), (
                f"Action '{action_name}' required_params must be list"
            )
            assert isinstance(config["optional_params"], list), (
                f"Action '{action_name}' optional_params must be list"
            )
            assert isinstance(config["description"], str), (
                f"Action '{action_name}' description must be string"
            )
            assert isinstance(config["param_descriptions"], dict), (
                f"Action '{action_name}' param_descriptions must be dict"
            )
            assert isinstance(config["example"], str), (
                f"Action '{action_name}' example must be string"
            )<|MERGE_RESOLUTION|>--- conflicted
+++ resolved
@@ -197,10 +197,7 @@
             "fetch_task_failures",
             "fetch_task_logs",
             "detect_image_pull_failures",
-<<<<<<< HEAD
-=======
             "fetch_network_configuration"
->>>>>>> 74abdca3
         ]
 
         for action in expected_actions:
@@ -358,13 +355,9 @@
 
     def test_actions_count_unchanged(self):
         """Fail if new actions are added/removed without updating this test."""
-<<<<<<< HEAD
-        assert len(ACTIONS) == 6, (
-            f"Expected 6 actions, got {len(ACTIONS)}. Update test if this is intentional."
-        )
-=======
-        assert len(ACTIONS) == 7, f"Expected 7 actions, got {len(ACTIONS)}. Update test if this is intentional."
->>>>>>> 74abdca3
+        assert len(ACTIONS) == 7, (
+            f"Expected 7 actions, got {len(ACTIONS)}. Update test if this is intentional."
+        )
 
     def test_expected_actions_exist(self):
         """Fail if action names change or new ones are added."""
@@ -373,14 +366,9 @@
             "fetch_cloudformation_status",
             "fetch_service_events",
             "fetch_task_failures",
-<<<<<<< HEAD
-            "fetch_task_logs",
-            "detect_image_pull_failures",
-=======
             "fetch_task_logs", 
             "detect_image_pull_failures",
             "fetch_network_configuration"
->>>>>>> 74abdca3
         }
         actual_actions = set(ACTIONS.keys())
         assert actual_actions == expected_actions, (
@@ -396,10 +384,7 @@
             "fetch_task_failures": {"required": 2, "optional": 3},
             "fetch_task_logs": {"required": 2, "optional": 5},
             "detect_image_pull_failures": {"required": 1, "optional": 0},
-<<<<<<< HEAD
-=======
             "fetch_network_configuration": {"required": 1, "optional": 2}
->>>>>>> 74abdca3
         }
 
         for action_name, expected_counts in expected_param_counts.items():
